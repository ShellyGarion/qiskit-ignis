--- conflicted
+++ resolved
@@ -41,15 +41,9 @@
 
         # Setting parameters
 
-<<<<<<< HEAD
-        num_of_gates = num_of_gates = np.append((np.linspace(10, 150, 30)).astype(int),
-                                                (np.linspace(160,450,20)).astype(int))
-=======
-        # 25 numbers ranging from 100 to 1000, linearly spaced
         num_of_gates = num_of_gates = np.append(
             (np.linspace(10, 150, 30)).astype(int),
             (np.linspace(160, 450, 20)).astype(int))
->>>>>>> 079bce48
         gate_time = 0.1
         num_of_qubits = 1
         qubits = [0]
@@ -62,102 +56,59 @@
 
         backend = qiskit.Aer.get_backend('qasm_simulator')
         shots = 300
+        
         # Estimating T2* via an exponential function
-<<<<<<< HEAD
-
-        circs, xdata, _ = t2star_circuits(num_of_gates, gate_time, num_of_qubits, qubits)
-        backend_result = qiskit.execute(circs, backend,
-                                        shots=shots,
-                                        backend_options={'max_parallel_experiments': 0},
-                                        noise_model=noise_model).result()
-=======
         circs, xdata, _ = t2star_circuits(num_of_gates, gate_time,
-                                          num_of_qubits, qubit)
+                                          num_of_qubits, qubits)
         backend_result = qiskit.execute(
             circs, backend, shots=shots,
             backend_options={'max_parallel_experiments': 0},
             noise_model=noise_model).result()
->>>>>>> 079bce48
 
         initial_t2 = expected_t2
         initial_a = 0.5
         initial_c = 0.5
 
-<<<<<<< HEAD
-        fit = T2StarExpFitter(backend_result, shots, xdata, qubits,
-=======
-        fit = T2StarExpFitter(backend_result, shots, xdata, num_of_qubits,
-                              qubit,
->>>>>>> 079bce48
+        fit = T2StarExpFitter(backend_result, shots, xdata,
+                              qubits,
                               fit_p0=[initial_a, initial_t2, initial_c],
                               fit_bounds=([-0.5, 0, -0.5],
                                           [1.5, expected_t2*1.2, 1.5]))
 
         self.assertAlmostEqual(fit.time[0], expected_t2, delta=2,
                                msg='Calculated T2 is inaccurate')
-<<<<<<< HEAD
-        self.assertTrue(fit.time_err[0] < 2,
-                        'Confidence in T2 calculation is too low: ' + str(fit.time_err))
-
-
-=======
-        self.assertTrue(
-            fit.time_err < 2,
+        self.assertTrue(
+            fit.time_err[0] < 2,
             'Confidence in T2 calculation is too low: ' + str(fit.time_err))
->>>>>>> 079bce48
+
         # Estimate T2* via an oscilliator function
         circs_osc, xdata, omega = t2star_circuits(num_of_gates, gate_time,
-                                                  num_of_qubits, qubit, 5)
-
-<<<<<<< HEAD
-        circs_osc, xdata, omega = t2star_circuits(num_of_gates, gate_time, num_of_qubits, qubits, 5)
-
-        backend_result = qiskit.execute(circs_osc, backend,
-                                        shots=shots,
-                                        backend_options={'max_parallel_experiments': 0},
-                                        noise_model=noise_model).result()
-=======
+                                                  num_of_qubits, qubits, 5)
+
         backend_result = qiskit.execute(
             circs_osc, backend,
             shots=shots,
             backend_options={'max_parallel_experiments': 0},
             noise_model=noise_model).result()
->>>>>>> 079bce48
 
         initial_a = 0.5
         initial_c = 0.5
         initial_f = omega
         initial_phi = 0
-<<<<<<< HEAD
 
         fit = T2StarOscFitter(backend_result, shots, xdata, qubits,
-                              fit_p0=[initial_a, initial_t2, initial_f, initial_phi, initial_c],
-                              fit_bounds=([-0.5, 0, omega-0.02, -np.pi, -0.5],
-                                          [1.5, expected_t2*1.2, omega+0.02, np.pi, 1.5]))
-
-        print(fit.time)
-        print(fit.time_err)
-
-        self.assertAlmostEqual(fit.time[0], expected_t2, delta=2,
-                               msg='Calculated T2 is inaccurate')
-        self.assertTrue(fit.time_err[0] < 2,
-                        'Confidence in T2 calculation is too low: ' + str(fit.time_err))
-
-
-=======
-        fit = T2StarOscFitter(backend_result, shots, xdata, num_of_qubits,
-                              qubit,
                               fit_p0=[initial_a, initial_t2, initial_f,
                                       initial_phi, initial_c],
                               fit_bounds=([-0.5, 0, omega-0.02, -np.pi, -0.5],
                                           [1.5, expected_t2*1.2, omega+0.02,
                                            np.pi, 1.5]))
-        self.assertAlmostEqual(fit.time, expected_t2, delta=2,
+        
+        self.assertAlmostEqual(fit.time[0], expected_t2, delta=2,
                                msg='Calculated T2 is inaccurate')
         self.assertTrue(
-            fit.time_err < 2,
+            fit.time_err[0] < 2,
             'Confidence in T2 calculation is too low: ' + str(fit.time_err))
->>>>>>> 079bce48
+
         # TODO: add SPAM
 
 
@@ -179,12 +130,7 @@
         num_of_qubits = 2
         qubits = [0]
 
-<<<<<<< HEAD
-        circs, xdata = t1_circuits(num_of_gates, gate_time, num_of_qubits, qubits)
-=======
-        circs, xdata = t1_circuits(num_of_gates, gate_time, num_of_qubits,
-                                   qubit)
->>>>>>> 079bce48
+        circs, xdata = t1_circuits(num_of_gates, gate_time, qubits)
 
         expected_t1 = 10
         gamma = 1 - np.exp(-gate_time/expected_t1)
@@ -204,31 +150,17 @@
         initial_t1 = expected_t1
         initial_a = 1
         initial_c = 0
-<<<<<<< HEAD
 
         fit = T1Fitter(backend_result, shots, xdata, qubits,
                        fit_p0=[initial_a, initial_t1, initial_c],
                        fit_bounds=([0, 0, -1], [2, expected_t1*1.2, 1]))
 
-        print(fit.time)
-        print(fit.time_err)
-
         self.assertAlmostEqual(fit.time[0], expected_t1, delta=2,
                                msg='Calculated T1 is inaccurate')
-        self.assertTrue(fit.time_err[0] < 30,
-                        'Confidence in T1 calculation is too low: ' + str(fit.time_err))
-=======
-        fit = T1Fitter(backend_result, shots, xdata, num_of_qubits, qubit,
-                       fit_p0=[initial_a, initial_t1, initial_c],
-                       fit_bounds=([0, 0, -1], [2, expected_t1*1.2, 1]))
-
-        self.assertAlmostEqual(fit.time, expected_t1, delta=20,
-                               msg='Calculated T1 is inaccurate')
-        self.assertTrue(
-            fit.time_err < 30,
+        self.assertTrue(
+            fit.time_err[0] < 30,
             'Confidence in T1 calculation is too low: ' + str(fit.time_err))
 
->>>>>>> 079bce48
 
 class TestT2(unittest.TestCase):
     """
@@ -247,12 +179,8 @@
         num_of_qubits = 2
         qubits = [0]
 
-<<<<<<< HEAD
-        circs, xdata = t2_circuits(num_of_gates, gate_time, num_of_qubits, qubits)
-=======
         circs, xdata = t2_circuits(num_of_gates, gate_time, num_of_qubits,
-                                   qubit)
->>>>>>> 079bce48
+                                   qubits)
 
         expected_t2 = 20
         gamma = 1 - np.exp(-2*gate_time/expected_t2)
@@ -277,22 +205,11 @@
                        fit_p0=[initial_a, initial_t2, initial_c],
                        fit_bounds=([0, 0, -1], [2, expected_t2*1.2, 1]))
 
-<<<<<<< HEAD
-        print(fit.time)
-        print(fit.time_err)
-
         self.assertAlmostEqual(fit.time[0], expected_t2, delta=4,
                                msg='Calculated T2 is inaccurate')
-        self.assertTrue(fit.time_err[0] < 5,
-                        'Confidence in T2 calculation is too low: ' + str(fit.time_err))
-
-=======
-        self.assertAlmostEqual(fit.time, expected_t2, delta=4,
-                               msg='Calculated T2 is inaccurate')
-        self.assertTrue(
-            fit.time_err < 5,
+        self.assertTrue(
+            fit.time_err[0] < 5,
             'Confidence in T2 calculation is too low: ' + str(fit.time_err))
->>>>>>> 079bce48
 
 
 if __name__ == '__main__':
