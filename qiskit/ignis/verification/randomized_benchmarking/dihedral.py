--- conflicted
+++ resolved
@@ -43,13 +43,9 @@
 from numpy.random import RandomState
 
 from qiskit.exceptions import QiskitError
-<<<<<<< HEAD
-from qiskit.circuit import QuantumCircuit
 from qiskit.quantum_info.operators.base_operator import BaseOperator
-=======
 from qiskit.circuit import QuantumCircuit, Instruction
 
->>>>>>> 5bdc29bf
 
 class SpecialPolynomial():
     """Multivariate polynomial with special form.
